--- conflicted
+++ resolved
@@ -1,288 +1,2 @@
-<<<<<<< HEAD
-use eframe::egui;
-use eframe::epi;
-use log::{info, error, debug};
-use std::sync::{Arc, Mutex};
-use std::path::PathBuf;
-use tokio::runtime::Handle;
-use std::sync::mpsc;
-use std::time::Instant;
-
-use super::bucket_view::BucketView;
-use super::folder_list::FolderList;
-use super::settings::SettingsView;
-use super::progress::ProgressView;
-use super::filter_view::FilterView;
-use super::folder_content::FolderContent;
-use crate::aws::auth::AwsAuth;
-use crate::config::credentials::CredentialManager;
-use crate::aws::transfer::TransferManager;
-use crate::aws::transfer::TransferProgress;
-
-/// Main application state
-pub struct S3SyncApp {
-    folder_list: FolderList,
-    bucket_view: BucketView,
-    folder_content: FolderContent,
-    settings_view: SettingsView,
-    progress_view: ProgressView,
-    filter_view: Option<FilterView>,
-    current_view: CurrentView,
-    show_progress: bool,
-    aws_auth: Arc<Mutex<AwsAuth>>,
-    status_message: Option<(String, egui::Color32)>,
-    rt: Arc<Handle>,
-    status_tx: mpsc::Sender<StatusMessage>,
-    status_rx: mpsc::Receiver<StatusMessage>,
-    pending_bucket_selection: Option<String>,
-}
-
-/// Status message for communication between threads
-enum StatusMessage {
-    Info(String),
-    Success(String),
-    Error(String),
-    BucketList(Vec<String>),
-    ObjectList(Vec<super::bucket_view::S3Object>),
-}
-
-/// Enum to track which view is currently active
-enum CurrentView {
-    Main,
-    Settings,
-    Progress,
-    Filters,
-}
-
-impl S3SyncApp {
-    /// Upload selected files to S3
-    fn upload_selected_files(&mut self, bucket: &str) {
-        // Get the selected folder path and files
-        if let Some(index) = self.folder_list.selected_index {
-            if index < self.folder_list.folders.len() {
-                let folder_path = &self.folder_list.folders[index].path;
-                let selected_files = self.folder_content.selected_files();
-                
-                if selected_files.is_empty() {
-                    self.set_status_error("No files selected for upload");
-                    return;
-                }
-                
-                // Create a transfer manager with proper auth cloning
-                let auth_clone = {
-                    let auth_guard = match self.aws_auth.lock() {
-                        Ok(guard) => guard.clone(),
-                        Err(e) => {
-                            self.set_status_error(&format!("Failed to acquire lock on AWS auth: {}", e));
-                            return;
-                        }
-                    };
-                    auth_guard // Return the cloned auth
-                };
-                
-                let rt = self.rt.clone();
-                let tx = self.status_tx.clone();
-                let bucket = bucket.to_string();
-                let progress_view = self.progress_view.clone();
-                
-                // Clone the selected files for the async task
-                let files_to_upload: Vec<(PathBuf, String, u64)> = selected_files.iter()
-                    .filter(|file| !file.is_directory) // Skip directories
-                    .map(|file| {
-                        // Calculate the S3 key by removing the folder path prefix
-                        let rel_path = file.path.strip_prefix(folder_path).unwrap_or(&file.path);
-                        let key = rel_path.to_string_lossy().replace('\\', "/");
-                        (file.path.clone(), key, file.size)
-                    })
-                    .collect();
-                
-                let total_files = files_to_upload.len();
-                let total_bytes: u64 = files_to_upload.iter().map(|(_, _, size)| *size).sum();
-                
-                // Show progress
-                self.show_progress = true;
-                self.set_status_info(&format!("Uploading {} files to bucket {}", total_files, bucket));
-                
-                // Start the upload task
-                rt.spawn(async move {
-                    let mut transfer_manager = TransferManager::new(auth_clone.clone());
-                    let mut success_count = 0;
-                    let mut failed_count = 0;
-                    
-                    // Start progress tracking
-                    progress_view.start_sync(total_files, total_bytes);
-                    
-                    for (file_path, key, size) in files_to_upload {
-                        let file_name = file_path.file_name().unwrap_or_default().to_string_lossy().to_string();
-                        
-                        // Add entry to progress tracker
-                        progress_view.add_entry(crate::ui::progress::ProgressInfo {
-                            file_name: file_name.clone(),
-                            operation_type: crate::ui::progress::OperationType::Upload,
-                            bytes_transferred: 0,
-                            total_bytes: size,
-                            percentage: 0.0,
-                            status: crate::ui::progress::ProgressStatus::InProgress,
-                            message: format!("Uploading to s3://{}/{}", bucket, key),
-                            timestamp: Instant::now(),
-                        });
-                        
-                        // Create a progress callback
-                        let progress_view_clone = progress_view.clone();
-                        let file_name_clone = file_name.clone();
-                        let progress_callback = Box::new(move |progress: TransferProgress| {
-                            progress_view_clone.update_entry(
-                                &file_name_clone,
-                                progress.bytes_transferred,
-                                progress.percentage,
-                            );
-                        });
-                        
-                        // Upload the file
-                        match transfer_manager.upload_file(&file_path, &bucket, &key, Some(progress_callback)).await {
-                            Ok(_) => {
-                                success_count += 1;
-                                progress_view.complete_operation(&file_name, size);
-                            },
-                            Err(e) => {
-                                failed_count += 1;
-                                progress_view.fail_operation(&file_name, &format!("Upload failed: {}", e));
-                            }
-                        }
-                    }
-                    
-                    // Send status message
-                    if failed_count == 0 {
-                        let _ = tx.send(StatusMessage::Success(
-                            format!("Successfully uploaded {} files to bucket {}", success_count, bucket)
-                        ));
-                    } else {
-                        let _ = tx.send(StatusMessage::Error(
-                            format!("Upload completed with errors: {} succeeded, {} failed", success_count, failed_count)
-                        ));
-                    }
-                    
-                    // Refresh the bucket objects
-                    let mut bucket_view = BucketView::default();
-                    let auth = Arc::new(Mutex::new(auth_clone));
-                    if let Ok(objects) = bucket_view.load_objects(auth, &bucket).await {
-                        let _ = tx.send(StatusMessage::ObjectList(objects));
-                    }
-                });
-            }
-        }
-    }
-
-    /// Download selected files from S3
-    fn download_selected_files(&mut self, bucket: &str) {
-        // Get the selected folder path and S3 objects
-        if let Some(index) = self.folder_list.selected_index {
-            if index < self.folder_list.folders.len() {
-                let folder_path = &self.folder_list.folders[index].path;
-                let selected_objects = self.bucket_view.selected_objects();
-                
-                if selected_objects.is_empty() {
-                    self.set_status_error("No objects selected for download");
-                    return;
-                }
-                
-                // Create a transfer manager with proper auth cloning
-                let auth_clone = {
-                    let auth_guard = match self.aws_auth.lock() {
-                        Ok(guard) => guard.clone(),
-                        Err(e) => {
-                            self.set_status_error(&format!("Failed to acquire lock on AWS auth: {}", e));
-                            return;
-                        }
-                    };
-                    auth_guard // Return the cloned auth
-                };
-                
-                let rt = self.rt.clone();
-                let tx = self.status_tx.clone();
-                let bucket = bucket.to_string();
-                let progress_view = self.progress_view.clone();
-                let target_folder = folder_path.clone();
-                
-                // Clone the selected objects for the async task
-                let objects_to_download: Vec<(String, u64)> = selected_objects.iter()
-                    .filter(|obj| !obj.is_directory) // Skip directories
-                    .map(|obj| (obj.key.clone(), obj.size))
-                    .collect();
-                
-                let total_files = objects_to_download.len();
-                let total_bytes: u64 = objects_to_download.iter().map(|(_, size)| *size).sum();
-                
-                // Show progress
-                self.show_progress = true;
-                self.set_status_info(&format!("Downloading {} files from bucket {}", total_files, bucket));
-                
-                // Start the download task
-                rt.spawn(async move {
-                    let mut transfer_manager = TransferManager::new(auth_clone.clone());
-                    let mut success_count = 0;
-                    let mut failed_count = 0;
-                    
-                    // Start progress tracking
-                    progress_view.start_sync(total_files, total_bytes);
-                    
-                    for (key, size) in objects_to_download {
-                        // Determine the local file path
-                        let local_path = target_folder.join(key.replace('/', std::path::MAIN_SEPARATOR_STR));
-                        let file_name = key.split('/').last().unwrap_or(&key).to_string();
-                        
-                        // Add entry to progress tracker
-                        progress_view.add_entry(crate::ui::progress::ProgressInfo {
-                            file_name: file_name.clone(),
-                            operation_type: crate::ui::progress::OperationType::Download,
-                            bytes_transferred: 0,
-                            total_bytes: size,
-                            percentage: 0.0,
-                            status: crate::ui::progress::ProgressStatus::InProgress,
-                            message: format!("Downloading from s3://{}/{}", bucket, key),
-                            timestamp: Instant::now(),
-                        });
-                        
-                        // Create a progress callback
-                        let progress_view_clone = progress_view.clone();
-                        let file_name_clone = file_name.clone();
-                        let progress_callback = Box::new(move |progress: TransferProgress| {
-                            progress_view_clone.update_entry(
-                                &file_name_clone,
-                                progress.bytes_transferred,
-                                progress.percentage,
-                            );
-                        });
-                        
-                        // Download the file
-                        match transfer_manager.download_file(&bucket, &key, &local_path, Some(progress_callback)).await {
-                            Ok(_) => {
-                                success_count += 1;
-                                progress_view.complete_operation(&file_name, size);
-                            },
-                            Err(e) => {
-                                failed_count += 1;
-                                progress_view.fail_operation(&file_name, &format!("Download failed: {}", e));
-                            }
-                        }
-                    }
-                    
-                    // Send status message
-                    if failed_count == 0 {
-                        let _ = tx.send(StatusMessage::Success(
-                            format!("Successfully downloaded {} files from bucket {}", success_count, bucket)
-                        ));
-                    } else {
-                        let _ = tx.send(StatusMessage::Error(
-                            format!("Download completed with errors: {} succeeded, {} failed", success_count, failed_count)
-                        ));
-                    }
-                });
-            }
-        }
-    }
-}
-=======
 // Re-export the S3SyncApp from app_impl.rs
-pub use crate::ui::app_impl::S3SyncApp;
->>>>>>> a27e4531
+pub use crate::ui::app_impl::S3SyncApp;